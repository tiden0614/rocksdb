--- conflicted
+++ resolved
@@ -810,72 +810,8 @@
         " earliest-file-size %" PRIu64,
         cf_name_.c_str(), candidate_size, earliest_file_size);
   }
-<<<<<<< HEAD
-  assert(start_index < sorted_runs_.size() - 1);
-
-  // Estimate total file size
-  uint64_t estimated_total_size = 0;
-  for (size_t loop = start_index; loop < sorted_runs_.size(); loop++) {
-    estimated_total_size += sorted_runs_[loop].size;
-  }
-  int start_level = sorted_runs_[start_index].level;
-
-  std::vector<CompactionInputFiles> inputs(vstorage_->num_levels());
-  for (size_t i = 0; i < inputs.size(); ++i) {
-    inputs[i].level = start_level + static_cast<int>(i);
-  }
-  // We always compact all the files, so always compress.
-  for (size_t loop = start_index; loop < sorted_runs_.size(); loop++) {
-    auto& picking_sr = sorted_runs_[loop];
-    if (picking_sr.level == 0) {
-      FileMetaData* f = picking_sr.file;
-      inputs[0].files.push_back(f);
-    } else {
-      auto& files = inputs[picking_sr.level - start_level].files;
-      for (auto* f : vstorage_->LevelFiles(picking_sr.level)) {
-        files.push_back(f);
-      }
-    }
-    char file_num_buf[256];
-    picking_sr.DumpSizeInfo(file_num_buf, sizeof(file_num_buf), loop);
-    ROCKS_LOG_BUFFER(log_buffer_, "[%s] Universal: size amp picking %s",
-                     cf_name_.c_str(), file_num_buf);
-  }
-
-  // output files at the bottom most level, unless it's reserved
-  int output_level = vstorage_->num_levels() - 1;
-  // last level is reserved for the files ingested behind
-  if (ioptions_.allow_ingest_behind) {
-    assert(output_level > 1);
-    output_level--;
-  }
-
-  const struct DbPathSupplierContext db_path_supplier_ctx {
-      kDbPathSupplierFactoryCallSiteFromAutoCompaction, // call_site
-      ioptions_, // ioptions
-      mutable_cf_options_, // moptions
-      estimated_total_size, // estimated_file_size
-      0 // manual_compaction_specified_path_id
-  };
-
-  return new Compaction(
-      vstorage_, ioptions_, mutable_cf_options_, std::move(inputs),
-      output_level,
-      MaxFileSizeForLevel(mutable_cf_options_, output_level,
-                          kCompactionStyleUniversal),
-      /* max_grandparent_overlap_bytes */ LLONG_MAX,
-      GetCompressionType(ioptions_, vstorage_, mutable_cf_options_, output_level,
-                         1),
-      GetCompressionOptions(ioptions_, vstorage_, output_level),
-      /* max_subcompactions */ 0, /* grandparents */ {},
-      ioptions_.db_path_supplier_factory->CreateDbPathSupplier(db_path_supplier_ctx),
-      /* is manual */ false,
-      score_, false /* deletion_compaction */,
-      CompactionReason::kUniversalSizeAmplification);
-=======
   return PickCompactionToOldest(start_index,
                                 CompactionReason::kUniversalSizeAmplification);
->>>>>>> a19de78d
 }
 
 // Pick files marked for compaction. Typically, files are marked by
@@ -1005,8 +941,6 @@
       CompactionReason::kFilesMarkedForCompaction);
 }
 
-<<<<<<< HEAD
-=======
 Compaction* UniversalCompactionBuilder::PickCompactionToOldest(
     size_t start_index, CompactionReason compaction_reason) {
   assert(start_index < sorted_runs_.size());
@@ -1016,8 +950,6 @@
   for (size_t loop = start_index; loop < sorted_runs_.size(); loop++) {
     estimated_total_size += sorted_runs_[loop].size;
   }
-  uint32_t path_id =
-      GetPathId(ioptions_, mutable_cf_options_, estimated_total_size);
   int start_level = sorted_runs_[start_index].level;
 
   std::vector<CompactionInputFiles> inputs(vstorage_->num_levels());
@@ -1060,6 +992,14 @@
     output_level--;
   }
 
+  const struct DbPathSupplierContext db_path_supplier_ctx {
+      kDbPathSupplierFactoryCallSiteFromAutoCompaction, // call_site
+      ioptions_, // ioptions
+      mutable_cf_options_, // moptions
+      estimated_total_size, // estimated_file_size
+      0 // manual_compaction_specified_path_id
+  };
+
   // We never check size for
   // compaction_options_universal.compression_size_percent,
   // because we always compact all the files, so always compress.
@@ -1068,12 +1008,14 @@
       output_level,
       MaxFileSizeForLevel(mutable_cf_options_, output_level,
                           kCompactionStyleUniversal),
-      LLONG_MAX, path_id,
+      LLONG_MAX,
       GetCompressionType(ioptions_, vstorage_, mutable_cf_options_, start_level,
                          1, true /* enable_compression */),
       GetCompressionOptions(ioptions_, vstorage_, start_level,
                             true /* enable_compression */),
-      /* max_subcompactions */ 0, /* grandparents */ {}, /* is manual */ false,
+      /* max_subcompactions */ 0, /* grandparents */ {},
+      ioptions_.db_path_supplier_factory->CreateDbPathSupplier(db_path_supplier_ctx),
+      /* is manual */ false,
       score_, false /* deletion_compaction */, compaction_reason);
 }
 
@@ -1142,7 +1084,6 @@
 
   return c;
 }
->>>>>>> a19de78d
 }  // namespace rocksdb
 
 #endif  // !ROCKSDB_LITE